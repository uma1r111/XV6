#include "kernel/param.h"
#include "kernel/types.h"
#include "kernel/stat.h"
#include "user/user.h"
#include "kernel/fs.h"
#include "kernel/fcntl.h"
#include "kernel/syscall.h"
#include "kernel/memlayout.h"
#include "kernel/riscv.h"

//
// Tests xv6 system calls.  usertests without arguments runs them all
// and usertests <name> runs <name> test. The test runner creates for
// each test a process and based on the exit status of the process,
// the test runner reports "OK" or "FAILED".  Some tests result in
// kernel printing usertrap messages, which can be ignored if test
// prints "OK".
//

#define BUFSZ  ((MAXOPBLOCKS+2)*BSIZE)

char buf[BUFSZ];

//
// Section with tests that run fairly quickly.  Use -q if you want to
// run just those.  Without -q usertests also runs the ones that take a
// fair amount of time.
//

// what if you pass ridiculous pointers to system calls
// that read user memory with copyin?
void
copyin(char *s)
{
  uint64 addrs[] = { 0x80000000LL, 0x3fffffe000, 0x3ffffff000, 0x4000000000,
                     0xffffffffffffffff };

  for(int ai = 0; ai < sizeof(addrs)/sizeof(addrs[0]); ai++){
    uint64 addr = addrs[ai];
    
    int fd = open("copyin1", O_CREATE|O_WRONLY);
    if(fd < 0){
      printf("open(copyin1) failed\n");
      exit(1);
    }
    int n = write(fd, (void*)addr, 8192);
    if(n >= 0){
      printf("write(fd, %p, 8192) returned %d, not -1\n", (void*)addr, n);
      exit(1);
    }
    close(fd);
    unlink("copyin1");
    
    n = write(1, (char*)addr, 8192);
    if(n > 0){
      printf("write(1, %p, 8192) returned %d, not -1 or 0\n", (void*)addr, n);
      exit(1);
    }
    
    int fds[2];
    if(pipe(fds) < 0){
      printf("pipe() failed\n");
      exit(1);
    }
    n = write(fds[1], (char*)addr, 8192);
    if(n > 0){
      printf("write(pipe, %p, 8192) returned %d, not -1 or 0\n", (void*)addr, n);
      exit(1);
    }
    close(fds[0]);
    close(fds[1]);
  }
}

// what if you pass ridiculous pointers to system calls
// that write user memory with copyout?
void
copyout(char *s)
{
  uint64 addrs[] = { 0LL, 0x80000000LL, 0x3fffffe000, 0x3ffffff000, 0x4000000000,
                     0xffffffffffffffff };

  for(int ai = 0; ai < sizeof(addrs)/sizeof(addrs[0]); ai++){
    uint64 addr = addrs[ai];

    int fd = open("README", 0);
    if(fd < 0){
      printf("open(README) failed\n");
      exit(1);
    }
    int n = read(fd, (void*)addr, 8192);
    if(n > 0){
      printf("read(fd, %p, 8192) returned %d, not -1 or 0\n", (void*)addr, n);
      exit(1);
    }
    close(fd);

    int fds[2];
    if(pipe(fds) < 0){
      printf("pipe() failed\n");
      exit(1);
    }
    n = write(fds[1], "x", 1);
    if(n != 1){
      printf("pipe write failed\n");
      exit(1);
    }
    n = read(fds[0], (void*)addr, 8192);
    if(n > 0){
      printf("read(pipe, %p, 8192) returned %d, not -1 or 0\n", (void*)addr, n);
      exit(1);
    }
    close(fds[0]);
    close(fds[1]);
  }
}

// what if you pass ridiculous string pointers to system calls?
void
copyinstr1(char *s)
{
  uint64 addrs[] = { 0x80000000LL, 0x3fffffe000, 0x3ffffff000, 0x4000000000,
                     0xffffffffffffffff };

  for(int ai = 0; ai < sizeof(addrs)/sizeof(addrs[0]); ai++){
    uint64 addr = addrs[ai];

    int fd = open((char *)addr, O_CREATE|O_WRONLY);
    if(fd >= 0){
      printf("open(%p) returned %d, not -1\n", (void*)addr, fd);
      exit(1);
    }
  }
}

// what if a string system call argument is exactly the size
// of the kernel buffer it is copied into, so that the null
// would fall just beyond the end of the kernel buffer?
void
copyinstr2(char *s)
{
  char b[MAXPATH+1];

  for(int i = 0; i < MAXPATH; i++)
    b[i] = 'x';
  b[MAXPATH] = '\0';
  
  int ret = unlink(b);
  if(ret != -1){
    printf("unlink(%s) returned %d, not -1\n", b, ret);
    exit(1);
  }

  int fd = open(b, O_CREATE | O_WRONLY);
  if(fd != -1){
    printf("open(%s) returned %d, not -1\n", b, fd);
    exit(1);
  }

  ret = link(b, b);
  if(ret != -1){
    printf("link(%s, %s) returned %d, not -1\n", b, b, ret);
    exit(1);
  }

  char *args[] = { "xx", 0 };
  ret = exec(b, args);
  if(ret != -1){
    printf("exec(%s) returned %d, not -1\n", b, fd);
    exit(1);
  }

  int pid = fork();
  if(pid < 0){
    printf("fork failed\n");
    exit(1);
  }
  if(pid == 0){
    static char big[PGSIZE+1];
    for(int i = 0; i < PGSIZE; i++)
      big[i] = 'x';
    big[PGSIZE] = '\0';
    char *args2[] = { big, big, big, 0 };
    ret = exec("echo", args2);
    if(ret != -1){
      printf("exec(echo, BIG) returned %d, not -1\n", fd);
      exit(1);
    }
    exit(747); // OK
  }

  int st = 0;
  wait(&st);
  if(st != 747){
    printf("exec(echo, BIG) succeeded, should have failed\n");
    exit(1);
  }
}

// what if a string argument crosses over the end of last user page?
void
copyinstr3(char *s)
{
  sbrk(8192);
  uint64 top = (uint64) sbrk(0);
  if((top % PGSIZE) != 0){
    sbrk(PGSIZE - (top % PGSIZE));
  }
  top = (uint64) sbrk(0);
  if(top % PGSIZE){
    printf("oops\n");
    exit(1);
  }

  char *b = (char *) (top - 1);
  *b = 'x';

  int ret = unlink(b);
  if(ret != -1){
    printf("unlink(%s) returned %d, not -1\n", b, ret);
    exit(1);
  }

  int fd = open(b, O_CREATE | O_WRONLY);
  if(fd != -1){
    printf("open(%s) returned %d, not -1\n", b, fd);
    exit(1);
  }

  ret = link(b, b);
  if(ret != -1){
    printf("link(%s, %s) returned %d, not -1\n", b, b, ret);
    exit(1);
  }

  char *args[] = { "xx", 0 };
  ret = exec(b, args);
  if(ret != -1){
    printf("exec(%s) returned %d, not -1\n", b, fd);
    exit(1);
  }
}

// See if the kernel refuses to read/write user memory that the
// application doesn't have anymore, because it returned it.
void
rwsbrk(char *s)
{
  int fd, n;
  
  uint64 a = (uint64) sbrk(8192);

  if(a == 0xffffffffffffffffLL) {
    printf("sbrk(rwsbrk) failed\n");
    exit(1);
  }
  
  if ((uint64) sbrk(-8192) ==  0xffffffffffffffffLL) {
    printf("sbrk(rwsbrk) shrink failed\n");
    exit(1);
  }

  fd = open("rwsbrk", O_CREATE|O_WRONLY);
  if(fd < 0){
    printf("open(rwsbrk) failed\n");
    exit(1);
  }
  n = write(fd, (void*)(a+4096), 1024);
  if(n >= 0){
    printf("write(fd, %p, 1024) returned %d, not -1\n", (void*)a+4096, n);
    exit(1);
  }
  close(fd);
  unlink("rwsbrk");

  fd = open("README", O_RDONLY);
  if(fd < 0){
    printf("open(rwsbrk) failed\n");
    exit(1);
  }
  n = read(fd, (void*)(a+4096), 10);
  if(n >= 0){
    printf("read(fd, %p, 10) returned %d, not -1\n", (void*)a+4096, n);
    exit(1);
  }
  close(fd);
  
  exit(0);
}

// test O_TRUNC.
void
truncate1(char *s)
{
  char buf[32];
  
  unlink("truncfile");
  int fd1 = open("truncfile", O_CREATE|O_WRONLY|O_TRUNC);
  write(fd1, "abcd", 4);
  close(fd1);

  int fd2 = open("truncfile", O_RDONLY);
  int n = read(fd2, buf, sizeof(buf));
  if(n != 4){
    printf("%s: read %d bytes, wanted 4\n", s, n);
    exit(1);
  }

  fd1 = open("truncfile", O_WRONLY|O_TRUNC);

  int fd3 = open("truncfile", O_RDONLY);
  n = read(fd3, buf, sizeof(buf));
  if(n != 0){
    printf("aaa fd3=%d\n", fd3);
    printf("%s: read %d bytes, wanted 0\n", s, n);
    exit(1);
  }

  n = read(fd2, buf, sizeof(buf));
  if(n != 0){
    printf("bbb fd2=%d\n", fd2);
    printf("%s: read %d bytes, wanted 0\n", s, n);
    exit(1);
  }
  
  write(fd1, "abcdef", 6);

  n = read(fd3, buf, sizeof(buf));
  if(n != 6){
    printf("%s: read %d bytes, wanted 6\n", s, n);
    exit(1);
  }

  n = read(fd2, buf, sizeof(buf));
  if(n != 2){
    printf("%s: read %d bytes, wanted 2\n", s, n);
    exit(1);
  }

  unlink("truncfile");

  close(fd1);
  close(fd2);
  close(fd3);
}

// write to an open FD whose file has just been truncated.
// this causes a write at an offset beyond the end of the file.
// such writes fail on xv6 (unlike POSIX) but at least
// they don't crash.
void
truncate2(char *s)
{
  unlink("truncfile");

  int fd1 = open("truncfile", O_CREATE|O_TRUNC|O_WRONLY);
  write(fd1, "abcd", 4);

  int fd2 = open("truncfile", O_TRUNC|O_WRONLY);

  int n = write(fd1, "x", 1);
  if(n != -1){
    printf("%s: write returned %d, expected -1\n", s, n);
    exit(1);
  }

  unlink("truncfile");
  close(fd1);
  close(fd2);
}

void
truncate3(char *s)
{
  int pid, xstatus;

  close(open("truncfile", O_CREATE|O_TRUNC|O_WRONLY));
  
  pid = fork();
  if(pid < 0){
    printf("%s: fork failed\n", s);
    exit(1);
  }

  if(pid == 0){
    for(int i = 0; i < 100; i++){
      char buf[32];
      int fd = open("truncfile", O_WRONLY);
      if(fd < 0){
        printf("%s: open failed\n", s);
        exit(1);
      }
      int n = write(fd, "1234567890", 10);
      if(n != 10){
        printf("%s: write got %d, expected 10\n", s, n);
        exit(1);
      }
      close(fd);
      fd = open("truncfile", O_RDONLY);
      read(fd, buf, sizeof(buf));
      close(fd);
    }
    exit(0);
  }

  for(int i = 0; i < 150; i++){
    int fd = open("truncfile", O_CREATE|O_WRONLY|O_TRUNC);
    if(fd < 0){
      printf("%s: open failed\n", s);
      exit(1);
    }
    int n = write(fd, "xxx", 3);
    if(n != 3){
      printf("%s: write got %d, expected 3\n", s, n);
      exit(1);
    }
    close(fd);
  }

  wait(&xstatus);
  unlink("truncfile");
  exit(xstatus);
}
  

// does chdir() call iput(p->cwd) in a transaction?
void
iputtest(char *s)
{
  if(mkdir("iputdir") < 0){
    printf("%s: mkdir failed\n", s);
    exit(1);
  }
  if(chdir("iputdir") < 0){
    printf("%s: chdir iputdir failed\n", s);
    exit(1);
  }
  if(unlink("../iputdir") < 0){
    printf("%s: unlink ../iputdir failed\n", s);
    exit(1);
  }
  if(chdir("/") < 0){
    printf("%s: chdir / failed\n", s);
    exit(1);
  }
}

// does exit() call iput(p->cwd) in a transaction?
void
exitiputtest(char *s)
{
  int pid, xstatus;

  pid = fork();
  if(pid < 0){
    printf("%s: fork failed\n", s);
    exit(1);
  }
  if(pid == 0){
    if(mkdir("iputdir") < 0){
      printf("%s: mkdir failed\n", s);
      exit(1);
    }
    if(chdir("iputdir") < 0){
      printf("%s: child chdir failed\n", s);
      exit(1);
    }
    if(unlink("../iputdir") < 0){
      printf("%s: unlink ../iputdir failed\n", s);
      exit(1);
    }
    exit(0);
  }
  wait(&xstatus);
  exit(xstatus);
}

// does the error path in open() for attempt to write a
// directory call iput() in a transaction?
// needs a hacked kernel that pauses just after the namei()
// call in sys_open():
//    if((ip = namei(path)) == 0)
//      return -1;
//    {
//      int i;
//      for(i = 0; i < 10000; i++)
//        yield();
//    }
void
openiputtest(char *s)
{
  int pid, xstatus;

  if(mkdir("oidir") < 0){
    printf("%s: mkdir oidir failed\n", s);
    exit(1);
  }
  pid = fork();
  if(pid < 0){
    printf("%s: fork failed\n", s);
    exit(1);
  }
  if(pid == 0){
    int fd = open("oidir", O_RDWR);
    if(fd >= 0){
      printf("%s: open directory for write succeeded\n", s);
      exit(1);
    }
    exit(0);
  }
  sleep(1);
  if(unlink("oidir") != 0){
    printf("%s: unlink failed\n", s);
    exit(1);
  }
  wait(&xstatus);
  exit(xstatus);
}

// simple file system tests

void
opentest(char *s)
{
  int fd;

  fd = open("echo", 0);
  if(fd < 0){
    printf("%s: open echo failed!\n", s);
    exit(1);
  }
  close(fd);
  fd = open("doesnotexist", 0);
  if(fd >= 0){
    printf("%s: open doesnotexist succeeded!\n", s);
    exit(1);
  }
}

void
writetest(char *s)
{
  int fd;
  int i;
  enum { N=100, SZ=10 };
  
  fd = open("small", O_CREATE|O_RDWR);
  if(fd < 0){
    printf("%s: error: creat small failed!\n", s);
    exit(1);
  }
  for(i = 0; i < N; i++){
    if(write(fd, "aaaaaaaaaa", SZ) != SZ){
      printf("%s: error: write aa %d new file failed\n", s, i);
      exit(1);
    }
    if(write(fd, "bbbbbbbbbb", SZ) != SZ){
      printf("%s: error: write bb %d new file failed\n", s, i);
      exit(1);
    }
  }
  close(fd);
  fd = open("small", O_RDONLY);
  if(fd < 0){
    printf("%s: error: open small failed!\n", s);
    exit(1);
  }
  i = read(fd, buf, N*SZ*2);
  if(i != N*SZ*2){
    printf("%s: read failed\n", s);
    exit(1);
  }
  close(fd);

  if(unlink("small") < 0){
    printf("%s: unlink small failed\n", s);
    exit(1);
  }
}

void
writebig(char *s)
{
  int i, fd, n;

  fd = open("big", O_CREATE|O_RDWR);
  if(fd < 0){
    printf("%s: error: creat big failed!\n", s);
    exit(1);
  }

  for(i = 0; i < MAXFILE; i++){
    ((int*)buf)[0] = i;
    if(write(fd, buf, BSIZE) != BSIZE){
      printf("%s: error: write big file failed i=%d\n", s, i);
      exit(1);
    }
  }

  close(fd);

  fd = open("big", O_RDONLY);
  if(fd < 0){
    printf("%s: error: open big failed!\n", s);
    exit(1);
  }

  n = 0;
  for(;;){
    i = read(fd, buf, BSIZE);
    if(i == 0){
      if(n != MAXFILE){
        printf("%s: read only %d blocks from big", s, n);
        exit(1);
      }
      break;
    } else if(i != BSIZE){
      printf("%s: read failed %d\n", s, i);
      exit(1);
    }
    if(((int*)buf)[0] != n){
      printf("%s: read content of block %d is %d\n", s,
             n, ((int*)buf)[0]);
      exit(1);
    }
    n++;
  }
  close(fd);
  if(unlink("big") < 0){
    printf("%s: unlink big failed\n", s);
    exit(1);
  }
}

// many creates, followed by unlink test
void
createtest(char *s)
{
  int i, fd;
  enum { N=52 };

  char name[3];
  name[0] = 'a';
  name[2] = '\0';
  for(i = 0; i < N; i++){
    name[1] = '0' + i;
    fd = open(name, O_CREATE|O_RDWR);
    close(fd);
  }
  name[0] = 'a';
  name[2] = '\0';
  for(i = 0; i < N; i++){
    name[1] = '0' + i;
    unlink(name);
  }
}

void dirtest(char *s)
{
  if(mkdir("dir0") < 0){
    printf("%s: mkdir failed\n", s);
    exit(1);
  }

  if(chdir("dir0") < 0){
    printf("%s: chdir dir0 failed\n", s);
    exit(1);
  }

  if(chdir("..") < 0){
    printf("%s: chdir .. failed\n", s);
    exit(1);
  }

  if(unlink("dir0") < 0){
    printf("%s: unlink dir0 failed\n", s);
    exit(1);
  }
}

void
exectest(char *s)
{
  int fd, xstatus, pid;
  char *echoargv[] = { "echo", "OK", 0 };
  char buf[3];

  unlink("echo-ok");
  pid = fork();
  if(pid < 0) {
     printf("%s: fork failed\n", s);
     exit(1);
  }
  if(pid == 0) {
    close(1);
    fd = open("echo-ok", O_CREATE|O_WRONLY);
    if(fd < 0) {
      printf("%s: create failed\n", s);
      exit(1);
    }
    if(fd != 1) {
      printf("%s: wrong fd\n", s);
      exit(1);
    }
    if(exec("echo", echoargv) < 0){
      printf("%s: exec echo failed\n", s);
      exit(1);
    }
    // won't get to here
  }
  if (wait(&xstatus) != pid) {
    printf("%s: wait failed!\n", s);
  }
  if(xstatus != 0)
    exit(xstatus);

  fd = open("echo-ok", O_RDONLY);
  if(fd < 0) {
    printf("%s: open failed\n", s);
    exit(1);
  }
  if (read(fd, buf, 2) != 2) {
    printf("%s: read failed\n", s);
    exit(1);
  }
  unlink("echo-ok");
  if(buf[0] == 'O' && buf[1] == 'K')
    exit(0);
  else {
    printf("%s: wrong output\n", s);
    exit(1);
  }

}

// simple fork and pipe read/write

void
pipe1(char *s)
{
  int fds[2], pid, xstatus;
  int seq, i, n, cc, total;
  enum { N=5, SZ=1033 };
  
  if(pipe(fds) != 0){
    printf("%s: pipe() failed\n", s);
    exit(1);
  }
  pid = fork();
  seq = 0;
  if(pid == 0){
    close(fds[0]);
    for(n = 0; n < N; n++){
      for(i = 0; i < SZ; i++)
        buf[i] = seq++;
      if(write(fds[1], buf, SZ) != SZ){
        printf("%s: pipe1 oops 1\n", s);
        exit(1);
      }
    }
    exit(0);
  } else if(pid > 0){
    close(fds[1]);
    total = 0;
    cc = 1;
    while((n = read(fds[0], buf, cc)) > 0){
      for(i = 0; i < n; i++){
        if((buf[i] & 0xff) != (seq++ & 0xff)){
          printf("%s: pipe1 oops 2\n", s);
          return;
        }
      }
      total += n;
      cc = cc * 2;
      if(cc > sizeof(buf))
        cc = sizeof(buf);
    }
    if(total != N * SZ){
      printf("%s: pipe1 oops 3 total %d\n", s, total);
      exit(1);
    }
    close(fds[0]);
    wait(&xstatus);
    exit(xstatus);
  } else {
    printf("%s: fork() failed\n", s);
    exit(1);
  }
}


// test if child is killed (status = -1)
void
killstatus(char *s)
{
  int xst;
  
  for(int i = 0; i < 100; i++){
    int pid1 = fork();
    if(pid1 < 0){
      printf("%s: fork failed\n", s);
      exit(1);
    }
    if(pid1 == 0){
      while(1) {
        getpid();
      }
      exit(0);
    }
    sleep(1);
    kill(pid1);
    wait(&xst);
    if(xst != -1) {
       printf("%s: status should be -1\n", s);
       exit(1);
    }
  }
  exit(0);
}

// meant to be run w/ at most two CPUs
void
preempt(char *s)
{
  int pid1, pid2, pid3;
  int pfds[2];

  pid1 = fork();
  if(pid1 < 0) {
    printf("%s: fork failed", s);
    exit(1);
  }
  if(pid1 == 0)
    for(;;)
      ;

  pid2 = fork();
  if(pid2 < 0) {
    printf("%s: fork failed\n", s);
    exit(1);
  }
  if(pid2 == 0)
    for(;;)
      ;

  pipe(pfds);
  pid3 = fork();
  if(pid3 < 0) {
     printf("%s: fork failed\n", s);
     exit(1);
  }
  if(pid3 == 0){
    close(pfds[0]);
    if(write(pfds[1], "x", 1) != 1)
      printf("%s: preempt write error", s);
    close(pfds[1]);
    for(;;)
      ;
  }

  close(pfds[1]);
  if(read(pfds[0], buf, sizeof(buf)) != 1){
    printf("%s: preempt read error", s);
    return;
  }
  close(pfds[0]);
  printf("kill... ");
  kill(pid1);
  kill(pid2);
  kill(pid3);
  printf("wait... ");
  wait(0);
  wait(0);
  wait(0);
}

// try to find any races between exit and wait
void
exitwait(char *s)
{
  int i, pid;

  for(i = 0; i < 100; i++){
    pid = fork();
    if(pid < 0){
      printf("%s: fork failed\n", s);
      exit(1);
    }
    if(pid){
      int xstate;
      if(wait(&xstate) != pid){
        printf("%s: wait wrong pid\n", s);
        exit(1);
      }
      if(i != xstate) {
        printf("%s: wait wrong exit status\n", s);
        exit(1);
      }
    } else {
      exit(i);
    }
  }
}

// try to find races in the reparenting
// code that handles a parent exiting
// when it still has live children.
void
reparent(char *s)
{
  int master_pid = getpid();
  for(int i = 0; i < 200; i++){
    int pid = fork();
    if(pid < 0){
      printf("%s: fork failed\n", s);
      exit(1);
    }
    if(pid){
      if(wait(0) != pid){
        printf("%s: wait wrong pid\n", s);
        exit(1);
      }
    } else {
      int pid2 = fork();
      if(pid2 < 0){
        kill(master_pid);
        exit(1);
      }
      exit(0);
    }
  }
  exit(0);
}

// what if two children exit() at the same time?
void
twochildren(char *s)
{
  for(int i = 0; i < 1000; i++){
    int pid1 = fork();
    if(pid1 < 0){
      printf("%s: fork failed\n", s);
      exit(1);
    }
    if(pid1 == 0){
      exit(0);
    } else {
      int pid2 = fork();
      if(pid2 < 0){
        printf("%s: fork failed\n", s);
        exit(1);
      }
      if(pid2 == 0){
        exit(0);
      } else {
        wait(0);
        wait(0);
      }
    }
  }
}

// concurrent forks to try to expose locking bugs.
void
forkfork(char *s)
{
  enum { N=2 };
  
  for(int i = 0; i < N; i++){
    int pid = fork();
    if(pid < 0){
      printf("%s: fork failed", s);
      exit(1);
    }
    if(pid == 0){
      for(int j = 0; j < 200; j++){
        int pid1 = fork();
        if(pid1 < 0){
          exit(1);
        }
        if(pid1 == 0){
          exit(0);
        }
        wait(0);
      }
      exit(0);
    }
  }

  int xstatus;
  for(int i = 0; i < N; i++){
    wait(&xstatus);
    if(xstatus != 0) {
      printf("%s: fork in child failed", s);
      exit(1);
    }
  }
}

void
forkforkfork(char *s)
{
  unlink("stopforking");

  int pid = fork();
  if(pid < 0){
    printf("%s: fork failed", s);
    exit(1);
  }
  if(pid == 0){
    while(1){
      int fd = open("stopforking", 0);
      if(fd >= 0){
        exit(0);
      }
      if(fork() < 0){
        close(open("stopforking", O_CREATE|O_RDWR));
      }
    }

    exit(0);
  }

  sleep(20); // two seconds
  close(open("stopforking", O_CREATE|O_RDWR));
  wait(0);
  sleep(10); // one second
}

// regression test. does reparent() violate the parent-then-child
// locking order when giving away a child to init, so that exit()
// deadlocks against init's wait()? also used to trigger a "panic:
// release" due to exit() releasing a different p->parent->lock than
// it acquired.
void
reparent2(char *s)
{
  for(int i = 0; i < 800; i++){
    int pid1 = fork();
    if(pid1 < 0){
      printf("fork failed\n");
      exit(1);
    }
    if(pid1 == 0){
      fork();
      fork();
      exit(0);
    }
    wait(0);
  }

  exit(0);
}

// allocate all mem, free it, and allocate again
void
mem(char *s)
{
  void *m1, *m2;
  int pid;

  if((pid = fork()) == 0){
    m1 = 0;
    while((m2 = malloc(10001)) != 0){
      *(char**)m2 = m1;
      m1 = m2;
    }
    while(m1){
      m2 = *(char**)m1;
      free(m1);
      m1 = m2;
    }
    m1 = malloc(1024*20);
    if(m1 == 0){
      printf("%s: couldn't allocate mem?!!\n", s);
      exit(1);
    }
    free(m1);
    exit(0);
  } else {
    int xstatus;
    wait(&xstatus);
    if(xstatus == -1){
      // probably page fault, so might be lazy lab,
      // so OK.
      exit(0);
    }
    exit(xstatus);
  }
}

// More file system tests

// two processes write to the same file descriptor
// is the offset shared? does inode locking work?
void
sharedfd(char *s)
{
  int fd, pid, i, n, nc, np;
  enum { N = 1000, SZ=10};
  char buf[SZ];

  unlink("sharedfd");
  fd = open("sharedfd", O_CREATE|O_RDWR);
  if(fd < 0){
    printf("%s: cannot open sharedfd for writing", s);
    exit(1);
  }
  pid = fork();
  memset(buf, pid==0?'c':'p', sizeof(buf));
  for(i = 0; i < N; i++){
    if(write(fd, buf, sizeof(buf)) != sizeof(buf)){
      printf("%s: write sharedfd failed\n", s);
      exit(1);
    }
  }
  if(pid == 0) {
    exit(0);
  } else {
    int xstatus;
    wait(&xstatus);
    if(xstatus != 0)
      exit(xstatus);
  }
  
  close(fd);
  fd = open("sharedfd", 0);
  if(fd < 0){
    printf("%s: cannot open sharedfd for reading\n", s);
    exit(1);
  }
  nc = np = 0;
  while((n = read(fd, buf, sizeof(buf))) > 0){
    for(i = 0; i < sizeof(buf); i++){
      if(buf[i] == 'c')
        nc++;
      if(buf[i] == 'p')
        np++;
    }
  }
  close(fd);
  unlink("sharedfd");
  if(nc == N*SZ && np == N*SZ){
    exit(0);
  } else {
    printf("%s: nc/np test fails\n", s);
    exit(1);
  }
}

// four processes write different files at the same
// time, to test block allocation.
void
fourfiles(char *s)
{
  int fd, pid, i, j, n, total, pi;
  char *names[] = { "f0", "f1", "f2", "f3" };
  char *fname;
  enum { N=12, NCHILD=4, SZ=500 };
  
  for(pi = 0; pi < NCHILD; pi++){
    fname = names[pi];
    unlink(fname);

    pid = fork();
    if(pid < 0){
      printf("%s: fork failed\n", s);
      exit(1);
    }

    if(pid == 0){
      fd = open(fname, O_CREATE | O_RDWR);
      if(fd < 0){
        printf("%s: create failed\n", s);
        exit(1);
      }

      memset(buf, '0'+pi, SZ);
      for(i = 0; i < N; i++){
        if((n = write(fd, buf, SZ)) != SZ){
          printf("write failed %d\n", n);
          exit(1);
        }
      }
      exit(0);
    }
  }

  int xstatus;
  for(pi = 0; pi < NCHILD; pi++){
    wait(&xstatus);
    if(xstatus != 0)
      exit(xstatus);
  }

  for(i = 0; i < NCHILD; i++){
    fname = names[i];
    fd = open(fname, 0);
    total = 0;
    while((n = read(fd, buf, sizeof(buf))) > 0){
      for(j = 0; j < n; j++){
        if(buf[j] != '0'+i){
          printf("%s: wrong char\n", s);
          exit(1);
        }
      }
      total += n;
    }
    close(fd);
    if(total != N*SZ){
      printf("wrong length %d\n", total);
      exit(1);
    }
    unlink(fname);
  }
}

// four processes create and delete different files in same directory
void
createdelete(char *s)
{
  enum { N = 20, NCHILD=4 };
  int pid, i, fd, pi;
  char name[32];

  for(pi = 0; pi < NCHILD; pi++){
    pid = fork();
    if(pid < 0){
      printf("%s: fork failed\n", s);
      exit(1);
    }

    if(pid == 0){
      name[0] = 'p' + pi;
      name[2] = '\0';
      for(i = 0; i < N; i++){
        name[1] = '0' + i;
        fd = open(name, O_CREATE | O_RDWR);
        if(fd < 0){
          printf("%s: create failed\n", s);
          exit(1);
        }
        close(fd);
        if(i > 0 && (i % 2 ) == 0){
          name[1] = '0' + (i / 2);
          if(unlink(name) < 0){
            printf("%s: unlink failed\n", s);
            exit(1);
          }
        }
      }
      exit(0);
    }
  }

  int xstatus;
  for(pi = 0; pi < NCHILD; pi++){
    wait(&xstatus);
    if(xstatus != 0)
      exit(1);
  }

  name[0] = name[1] = name[2] = 0;
  for(i = 0; i < N; i++){
    for(pi = 0; pi < NCHILD; pi++){
      name[0] = 'p' + pi;
      name[1] = '0' + i;
      fd = open(name, 0);
      if((i == 0 || i >= N/2) && fd < 0){
        printf("%s: oops createdelete %s didn't exist\n", s, name);
        exit(1);
      } else if((i >= 1 && i < N/2) && fd >= 0){
        printf("%s: oops createdelete %s did exist\n", s, name);
        exit(1);
      }
      if(fd >= 0)
        close(fd);
    }
  }

  for(i = 0; i < N; i++){
    for(pi = 0; pi < NCHILD; pi++){
      name[0] = 'p' + pi;
      name[1] = '0' + i;
      unlink(name);
    }
  }
}

// can I unlink a file and still read it?
void
unlinkread(char *s)
{
  enum { SZ = 5 };
  int fd, fd1;

  fd = open("unlinkread", O_CREATE | O_RDWR);
  if(fd < 0){
    printf("%s: create unlinkread failed\n", s);
    exit(1);
  }
  write(fd, "hello", SZ);
  close(fd);

  fd = open("unlinkread", O_RDWR);
  if(fd < 0){
    printf("%s: open unlinkread failed\n", s);
    exit(1);
  }
  if(unlink("unlinkread") != 0){
    printf("%s: unlink unlinkread failed\n", s);
    exit(1);
  }

  fd1 = open("unlinkread", O_CREATE | O_RDWR);
  write(fd1, "yyy", 3);
  close(fd1);

  if(read(fd, buf, sizeof(buf)) != SZ){
    printf("%s: unlinkread read failed", s);
    exit(1);
  }
  if(buf[0] != 'h'){
    printf("%s: unlinkread wrong data\n", s);
    exit(1);
  }
  if(write(fd, buf, 10) != 10){
    printf("%s: unlinkread write failed\n", s);
    exit(1);
  }
  close(fd);
  unlink("unlinkread");
}

void
linktest(char *s)
{
  enum { SZ = 5 };
  int fd;

  unlink("lf1");
  unlink("lf2");

  fd = open("lf1", O_CREATE|O_RDWR);
  if(fd < 0){
    printf("%s: create lf1 failed\n", s);
    exit(1);
  }
  if(write(fd, "hello", SZ) != SZ){
    printf("%s: write lf1 failed\n", s);
    exit(1);
  }
  close(fd);

  if(link("lf1", "lf2") < 0){
    printf("%s: link lf1 lf2 failed\n", s);
    exit(1);
  }
  unlink("lf1");

  if(open("lf1", 0) >= 0){
    printf("%s: unlinked lf1 but it is still there!\n", s);
    exit(1);
  }

  fd = open("lf2", 0);
  if(fd < 0){
    printf("%s: open lf2 failed\n", s);
    exit(1);
  }
  if(read(fd, buf, sizeof(buf)) != SZ){
    printf("%s: read lf2 failed\n", s);
    exit(1);
  }
  close(fd);

  if(link("lf2", "lf2") >= 0){
    printf("%s: link lf2 lf2 succeeded! oops\n", s);
    exit(1);
  }

  unlink("lf2");
  if(link("lf2", "lf1") >= 0){
    printf("%s: link non-existent succeeded! oops\n", s);
    exit(1);
  }

  if(link(".", "lf1") >= 0){
    printf("%s: link . lf1 succeeded! oops\n", s);
    exit(1);
  }
}

// test concurrent create/link/unlink of the same file
void
concreate(char *s)
{
  enum { N = 40 };
  char file[3];
  int i, pid, n, fd;
  char fa[N];
  struct {
    ushort inum;
    char name[DIRSIZ];
  } de;

  file[0] = 'C';
  file[2] = '\0';
  for(i = 0; i < N; i++){
    file[1] = '0' + i;
    unlink(file);
    pid = fork();
    if(pid && (i % 3) == 1){
      link("C0", file);
    } else if(pid == 0 && (i % 5) == 1){
      link("C0", file);
    } else {
      fd = open(file, O_CREATE | O_RDWR);
      if(fd < 0){
        printf("concreate create %s failed\n", file);
        exit(1);
      }
      close(fd);
    }
    if(pid == 0) {
      exit(0);
    } else {
      int xstatus;
      wait(&xstatus);
      if(xstatus != 0)
        exit(1);
    }
  }

  memset(fa, 0, sizeof(fa));
  fd = open(".", 0);
  n = 0;
  while(read(fd, &de, sizeof(de)) > 0){
    if(de.inum == 0)
      continue;
    if(de.name[0] == 'C' && de.name[2] == '\0'){
      i = de.name[1] - '0';
      if(i < 0 || i >= sizeof(fa)){
        printf("%s: concreate weird file %s\n", s, de.name);
        exit(1);
      }
      if(fa[i]){
        printf("%s: concreate duplicate file %s\n", s, de.name);
        exit(1);
      }
      fa[i] = 1;
      n++;
    }
  }
  close(fd);

  if(n != N){
    printf("%s: concreate not enough files in directory listing\n", s);
    exit(1);
  }

  for(i = 0; i < N; i++){
    file[1] = '0' + i;
    pid = fork();
    if(pid < 0){
      printf("%s: fork failed\n", s);
      exit(1);
    }
    if(((i % 3) == 0 && pid == 0) ||
       ((i % 3) == 1 && pid != 0)){
      close(open(file, 0));
      close(open(file, 0));
      close(open(file, 0));
      close(open(file, 0));
      close(open(file, 0));
      close(open(file, 0));
    } else {
      unlink(file);
      unlink(file);
      unlink(file);
      unlink(file);
      unlink(file);
      unlink(file);
    }
    if(pid == 0)
      exit(0);
    else
      wait(0);
  }
}

// another concurrent link/unlink/create test,
// to look for deadlocks.
void
linkunlink(char *s)
{
  int pid, i;

  unlink("x");
  pid = fork();
  if(pid < 0){
    printf("%s: fork failed\n", s);
    exit(1);
  }

  unsigned int x = (pid ? 1 : 97);
  for(i = 0; i < 100; i++){
    x = x * 1103515245 + 12345;
    if((x % 3) == 0){
      close(open("x", O_RDWR | O_CREATE));
    } else if((x % 3) == 1){
      link("cat", "x");
    } else {
      unlink("x");
    }
  }

  if(pid)
    wait(0);
  else
    exit(0);
}


void
subdir(char *s)
{
  int fd, cc;

  unlink("ff");
  if(mkdir("dd") != 0){
    printf("%s: mkdir dd failed\n", s);
    exit(1);
  }

  fd = open("dd/ff", O_CREATE | O_RDWR);
  if(fd < 0){
    printf("%s: create dd/ff failed\n", s);
    exit(1);
  }
  write(fd, "ff", 2);
  close(fd);

  if(unlink("dd") >= 0){
    printf("%s: unlink dd (non-empty dir) succeeded!\n", s);
    exit(1);
  }

  if(mkdir("/dd/dd") != 0){
    printf("%s: subdir mkdir dd/dd failed\n", s);
    exit(1);
  }

  fd = open("dd/dd/ff", O_CREATE | O_RDWR);
  if(fd < 0){
    printf("%s: create dd/dd/ff failed\n", s);
    exit(1);
  }
  write(fd, "FF", 2);
  close(fd);

  fd = open("dd/dd/../ff", 0);
  if(fd < 0){
    printf("%s: open dd/dd/../ff failed\n", s);
    exit(1);
  }
  cc = read(fd, buf, sizeof(buf));
  if(cc != 2 || buf[0] != 'f'){
    printf("%s: dd/dd/../ff wrong content\n", s);
    exit(1);
  }
  close(fd);

  if(link("dd/dd/ff", "dd/dd/ffff") != 0){
    printf("%s: link dd/dd/ff dd/dd/ffff failed\n", s);
    exit(1);
  }

  if(unlink("dd/dd/ff") != 0){
    printf("%s: unlink dd/dd/ff failed\n", s);
    exit(1);
  }
  if(open("dd/dd/ff", O_RDONLY) >= 0){
    printf("%s: open (unlinked) dd/dd/ff succeeded\n", s);
    exit(1);
  }

  if(chdir("dd") != 0){
    printf("%s: chdir dd failed\n", s);
    exit(1);
  }
  if(chdir("dd/../../dd") != 0){
    printf("%s: chdir dd/../../dd failed\n", s);
    exit(1);
  }
  if(chdir("dd/../../../dd") != 0){
    printf("%s: chdir dd/../../../dd failed\n", s);
    exit(1);
  }
  if(chdir("./..") != 0){
    printf("%s: chdir ./.. failed\n", s);
    exit(1);
  }

  fd = open("dd/dd/ffff", 0);
  if(fd < 0){
    printf("%s: open dd/dd/ffff failed\n", s);
    exit(1);
  }
  if(read(fd, buf, sizeof(buf)) != 2){
    printf("%s: read dd/dd/ffff wrong len\n", s);
    exit(1);
  }
  close(fd);

  if(open("dd/dd/ff", O_RDONLY) >= 0){
    printf("%s: open (unlinked) dd/dd/ff succeeded!\n", s);
    exit(1);
  }

  if(open("dd/ff/ff", O_CREATE|O_RDWR) >= 0){
    printf("%s: create dd/ff/ff succeeded!\n", s);
    exit(1);
  }
  if(open("dd/xx/ff", O_CREATE|O_RDWR) >= 0){
    printf("%s: create dd/xx/ff succeeded!\n", s);
    exit(1);
  }
  if(open("dd", O_CREATE) >= 0){
    printf("%s: create dd succeeded!\n", s);
    exit(1);
  }
  if(open("dd", O_RDWR) >= 0){
    printf("%s: open dd rdwr succeeded!\n", s);
    exit(1);
  }
  if(open("dd", O_WRONLY) >= 0){
    printf("%s: open dd wronly succeeded!\n", s);
    exit(1);
  }
  if(link("dd/ff/ff", "dd/dd/xx") == 0){
    printf("%s: link dd/ff/ff dd/dd/xx succeeded!\n", s);
    exit(1);
  }
  if(link("dd/xx/ff", "dd/dd/xx") == 0){
    printf("%s: link dd/xx/ff dd/dd/xx succeeded!\n", s);
    exit(1);
  }
  if(link("dd/ff", "dd/dd/ffff") == 0){
    printf("%s: link dd/ff dd/dd/ffff succeeded!\n", s);
    exit(1);
  }
  if(mkdir("dd/ff/ff") == 0){
    printf("%s: mkdir dd/ff/ff succeeded!\n", s);
    exit(1);
  }
  if(mkdir("dd/xx/ff") == 0){
    printf("%s: mkdir dd/xx/ff succeeded!\n", s);
    exit(1);
  }
  if(mkdir("dd/dd/ffff") == 0){
    printf("%s: mkdir dd/dd/ffff succeeded!\n", s);
    exit(1);
  }
  if(unlink("dd/xx/ff") == 0){
    printf("%s: unlink dd/xx/ff succeeded!\n", s);
    exit(1);
  }
  if(unlink("dd/ff/ff") == 0){
    printf("%s: unlink dd/ff/ff succeeded!\n", s);
    exit(1);
  }
  if(chdir("dd/ff") == 0){
    printf("%s: chdir dd/ff succeeded!\n", s);
    exit(1);
  }
  if(chdir("dd/xx") == 0){
    printf("%s: chdir dd/xx succeeded!\n", s);
    exit(1);
  }

  if(unlink("dd/dd/ffff") != 0){
    printf("%s: unlink dd/dd/ff failed\n", s);
    exit(1);
  }
  if(unlink("dd/ff") != 0){
    printf("%s: unlink dd/ff failed\n", s);
    exit(1);
  }
  if(unlink("dd") == 0){
    printf("%s: unlink non-empty dd succeeded!\n", s);
    exit(1);
  }
  if(unlink("dd/dd") < 0){
    printf("%s: unlink dd/dd failed\n", s);
    exit(1);
  }
  if(unlink("dd") < 0){
    printf("%s: unlink dd failed\n", s);
    exit(1);
  }
}

// test writes that are larger than the log.
void
bigwrite(char *s)
{
  int fd, sz;

  unlink("bigwrite");
  for(sz = 499; sz < (MAXOPBLOCKS+2)*BSIZE; sz += 471){
    fd = open("bigwrite", O_CREATE | O_RDWR);
    if(fd < 0){
      printf("%s: cannot create bigwrite\n", s);
      exit(1);
    }
    int i;
    for(i = 0; i < 2; i++){
      int cc = write(fd, buf, sz);
      if(cc != sz){
        printf("%s: write(%d) ret %d\n", s, sz, cc);
        exit(1);
      }
    }
    close(fd);
    unlink("bigwrite");
  }
}


void
bigfile(char *s)
{
  enum { N = 20, SZ=600 };
  int fd, i, total, cc;

  unlink("bigfile.dat");
  fd = open("bigfile.dat", O_CREATE | O_RDWR);
  if(fd < 0){
    printf("%s: cannot create bigfile", s);
    exit(1);
  }
  for(i = 0; i < N; i++){
    memset(buf, i, SZ);
    if(write(fd, buf, SZ) != SZ){
      printf("%s: write bigfile failed\n", s);
      exit(1);
    }
  }
  close(fd);

  fd = open("bigfile.dat", 0);
  if(fd < 0){
    printf("%s: cannot open bigfile\n", s);
    exit(1);
  }
  total = 0;
  for(i = 0; ; i++){
    cc = read(fd, buf, SZ/2);
    if(cc < 0){
      printf("%s: read bigfile failed\n", s);
      exit(1);
    }
    if(cc == 0)
      break;
    if(cc != SZ/2){
      printf("%s: short read bigfile\n", s);
      exit(1);
    }
    if(buf[0] != i/2 || buf[SZ/2-1] != i/2){
      printf("%s: read bigfile wrong data\n", s);
      exit(1);
    }
    total += cc;
  }
  close(fd);
  if(total != N*SZ){
    printf("%s: read bigfile wrong total\n", s);
    exit(1);
  }
  unlink("bigfile.dat");
}

void
fourteen(char *s)
{
  int fd;

  // DIRSIZ is 14.

  if(mkdir("12345678901234") != 0){
    printf("%s: mkdir 12345678901234 failed\n", s);
    exit(1);
  }
  if(mkdir("12345678901234/123456789012345") != 0){
    printf("%s: mkdir 12345678901234/123456789012345 failed\n", s);
    exit(1);
  }
  fd = open("123456789012345/123456789012345/123456789012345", O_CREATE);
  if(fd < 0){
    printf("%s: create 123456789012345/123456789012345/123456789012345 failed\n", s);
    exit(1);
  }
  close(fd);
  fd = open("12345678901234/12345678901234/12345678901234", 0);
  if(fd < 0){
    printf("%s: open 12345678901234/12345678901234/12345678901234 failed\n", s);
    exit(1);
  }
  close(fd);

  if(mkdir("12345678901234/12345678901234") == 0){
    printf("%s: mkdir 12345678901234/12345678901234 succeeded!\n", s);
    exit(1);
  }
  if(mkdir("123456789012345/12345678901234") == 0){
    printf("%s: mkdir 12345678901234/123456789012345 succeeded!\n", s);
    exit(1);
  }

  // clean up
  unlink("123456789012345/12345678901234");
  unlink("12345678901234/12345678901234");
  unlink("12345678901234/12345678901234/12345678901234");
  unlink("123456789012345/123456789012345/123456789012345");
  unlink("12345678901234/123456789012345");
  unlink("12345678901234");
}

void
rmdot(char *s)
{
  if(mkdir("dots") != 0){
    printf("%s: mkdir dots failed\n", s);
    exit(1);
  }
  if(chdir("dots") != 0){
    printf("%s: chdir dots failed\n", s);
    exit(1);
  }
  if(unlink(".") == 0){
    printf("%s: rm . worked!\n", s);
    exit(1);
  }
  if(unlink("..") == 0){
    printf("%s: rm .. worked!\n", s);
    exit(1);
  }
  if(chdir("/") != 0){
    printf("%s: chdir / failed\n", s);
    exit(1);
  }
  if(unlink("dots/.") == 0){
    printf("%s: unlink dots/. worked!\n", s);
    exit(1);
  }
  if(unlink("dots/..") == 0){
    printf("%s: unlink dots/.. worked!\n", s);
    exit(1);
  }
  if(unlink("dots") != 0){
    printf("%s: unlink dots failed!\n", s);
    exit(1);
  }
}

void
dirfile(char *s)
{
  int fd;

  fd = open("dirfile", O_CREATE);
  if(fd < 0){
    printf("%s: create dirfile failed\n", s);
    exit(1);
  }
  close(fd);
  if(chdir("dirfile") == 0){
    printf("%s: chdir dirfile succeeded!\n", s);
    exit(1);
  }
  fd = open("dirfile/xx", 0);
  if(fd >= 0){
    printf("%s: create dirfile/xx succeeded!\n", s);
    exit(1);
  }
  fd = open("dirfile/xx", O_CREATE);
  if(fd >= 0){
    printf("%s: create dirfile/xx succeeded!\n", s);
    exit(1);
  }
  if(mkdir("dirfile/xx") == 0){
    printf("%s: mkdir dirfile/xx succeeded!\n", s);
    exit(1);
  }
  if(unlink("dirfile/xx") == 0){
    printf("%s: unlink dirfile/xx succeeded!\n", s);
    exit(1);
  }
  if(link("README", "dirfile/xx") == 0){
    printf("%s: link to dirfile/xx succeeded!\n", s);
    exit(1);
  }
  if(unlink("dirfile") != 0){
    printf("%s: unlink dirfile failed!\n", s);
    exit(1);
  }

  fd = open(".", O_RDWR);
  if(fd >= 0){
    printf("%s: open . for writing succeeded!\n", s);
    exit(1);
  }
  fd = open(".", 0);
  if(write(fd, "x", 1) > 0){
    printf("%s: write . succeeded!\n", s);
    exit(1);
  }
  close(fd);
}

// test that iput() is called at the end of _namei().
// also tests empty file names.
void
iref(char *s)
{
  int i, fd;

  for(i = 0; i < NINODE + 1; i++){
    if(mkdir("irefd") != 0){
      printf("%s: mkdir irefd failed\n", s);
      exit(1);
    }
    if(chdir("irefd") != 0){
      printf("%s: chdir irefd failed\n", s);
      exit(1);
    }

    mkdir("");
    link("README", "");
    fd = open("", O_CREATE);
    if(fd >= 0)
      close(fd);
    fd = open("xx", O_CREATE);
    if(fd >= 0)
      close(fd);
    unlink("xx");
  }

  // clean up
  for(i = 0; i < NINODE + 1; i++){
    chdir("..");
    unlink("irefd");
  }

  chdir("/");
}

// test that fork fails gracefully
// the forktest binary also does this, but it runs out of proc entries first.
// inside the bigger usertests binary, we run out of memory first.
void
forktest(char *s)
{
  enum{ N = 1000 };
  int n, pid;

  for(n=0; n<N; n++){
    pid = fork();
    if(pid < 0)
      break;
    if(pid == 0)
      exit(0);
  }

  if (n == 0) {
    printf("%s: no fork at all!\n", s);
    exit(1);
  }

  if(n == N){
    printf("%s: fork claimed to work 1000 times!\n", s);
    exit(1);
  }

  for(; n > 0; n--){
    if(wait(0) < 0){
      printf("%s: wait stopped early\n", s);
      exit(1);
    }
  }

  if(wait(0) != -1){
    printf("%s: wait got too many\n", s);
    exit(1);
  }
}

void
sbrkbasic(char *s)
{
  enum { TOOMUCH=1024*1024*1024};
  int i, pid, xstatus;
  char *c, *a, *b;

  // does sbrk() return the expected failure value?
  pid = fork();
  if(pid < 0){
    printf("fork failed in sbrkbasic\n");
    exit(1);
  }
  if(pid == 0){
    a = sbrk(TOOMUCH);
    if(a == (char*)0xffffffffffffffffL){
      // it's OK if this fails.
      exit(0);
    }
    
    for(b = a; b < a+TOOMUCH; b += 4096){
      *b = 99;
    }
    
    // we should not get here! either sbrk(TOOMUCH)
    // should have failed, or (with lazy allocation)
    // a pagefault should have killed this process.
    exit(1);
  }

  wait(&xstatus);
  if(xstatus == 1){
    printf("%s: too much memory allocated!\n", s);
    exit(1);
  }

  // can one sbrk() less than a page?
  a = sbrk(0);
  for(i = 0; i < 5000; i++){
    b = sbrk(1);
    if(b != a){
      printf("%s: sbrk test failed %d %p %p\n", s, i, a, b);
      exit(1);
    }
    *b = 1;
    a = b + 1;
  }
  pid = fork();
  if(pid < 0){
    printf("%s: sbrk test fork failed\n", s);
    exit(1);
  }
  c = sbrk(1);
  c = sbrk(1);
  if(c != a + 1){
    printf("%s: sbrk test failed post-fork\n", s);
    exit(1);
  }
  if(pid == 0)
    exit(0);
  wait(&xstatus);
  exit(xstatus);
}

void
sbrkmuch(char *s)
{
  enum { BIG=100*1024*1024 };
  char *c, *oldbrk, *a, *lastaddr, *p;
  uint64 amt;

  oldbrk = sbrk(0);

  // can one grow address space to something big?
  a = sbrk(0);
  amt = BIG - (uint64)a;
  p = sbrk(amt);
  if (p != a) {
    printf("%s: sbrk test failed to grow big address space; enough phys mem?\n", s);
    exit(1);
  }

  // use sbrkalloc to make sure each page exists
  sbrkalloc(0);

  lastaddr = (char*) (BIG-1);
  *lastaddr = 99;

  // can one de-allocate?
  a = sbrk(0);
  c = sbrk(-PGSIZE);
  if(c == (char*)0xffffffffffffffffL){
    printf("%s: sbrk could not deallocate\n", s);
    exit(1);
  }
  c = sbrk(0);
  if(c != a - PGSIZE){
    printf("%s: sbrk deallocation produced wrong address, a %p c %p\n", s, a, c);
    exit(1);
  }

  // can one re-allocate that page?
  a = sbrk(0);
  c = sbrk(PGSIZE);
  if(c != a || sbrk(0) != a + PGSIZE){
    printf("%s: sbrk re-allocation failed, a %p c %p\n", s, a, c);
    exit(1);
  }
  if(*lastaddr == 99){
    // should be zero
    printf("%s: sbrk de-allocation didn't really deallocate\n", s);
    exit(1);
  }

  a = sbrk(0);
  c = sbrk(-(sbrk(0) - oldbrk));
  if(c != a){
    printf("%s: sbrk downsize failed, a %p c %p\n", s, a, c);
    exit(1);
  }
}

// can we read the kernel's memory?
void
kernmem(char *s)
{
  char *a;
  int pid;

  for(a = (char*)(KERNBASE); a < (char*) (KERNBASE+2000000); a += 50000){
    pid = fork();
    if(pid < 0){
      printf("%s: fork failed\n", s);
      exit(1);
    }
    if(pid == 0){
      printf("%s: oops could read %p = %x\n", s, a, *a);
      exit(1);
    }
    int xstatus;
    wait(&xstatus);
    if(xstatus != -1)  // did kernel kill child?
      exit(1);
  }
}

// user code should not be able to write to addresses above MAXVA.
void
MAXVAplus(char *s)
{
  volatile uint64 a = MAXVA;
  for( ; a != 0; a <<= 1){
    int pid;
    pid = fork();
    if(pid < 0){
      printf("%s: fork failed\n", s);
      exit(1);
    }
    if(pid == 0){
      *(char*)a = 99;
      printf("%s: oops wrote %p\n", s, (void*)a);
      exit(1);
    }
    int xstatus;
    wait(&xstatus);
    if(xstatus != -1)  // did kernel kill child?
      exit(1);
  }
}

// if we run the system out of memory, does it clean up the last
// failed allocation?
void
sbrkfail(char *s)
{
  enum { BIG=100*1024*1024 };
  int i, xstatus;
  int fds[2];
  char scratch;
  char *c, *a;
  int pids[10];
  int pid;
 
  if(pipe(fds) != 0){
    printf("%s: pipe() failed\n", s);
    exit(1);
  }
  for(i = 0; i < sizeof(pids)/sizeof(pids[0]); i++){
    if((pids[i] = fork()) == 0){
      // allocate a lot of memory
      sbrk(BIG - (uint64)sbrk(0));
      write(fds[1], "x", 1);
      // sit around until killed
      for(;;) sleep(1000);
    }
    if(pids[i] != -1)
      read(fds[0], &scratch, 1);
  }

  // if those failed allocations freed up the pages they did allocate,
  // we'll be able to allocate here
  c = sbrk(PGSIZE);
  for(i = 0; i < sizeof(pids)/sizeof(pids[0]); i++){
    if(pids[i] == -1)
      continue;
    kill(pids[i]);
    wait(0);
  }
  if(c == (char*)0xffffffffffffffffL){
    printf("%s: failed sbrk leaked memory\n", s);
    exit(1);
  }

  // test running fork with the above allocated page 
  pid = fork();
  if(pid < 0){
    printf("%s: fork failed\n", s);
    exit(1);
  }
  if(pid == 0){
    // allocate a lot of memory.
    // this should produce an error or a page fault with lazy,
    // and thus not complete.
    a = sbrkalloc(10*BIG);
    if(a == (char*)0xffffffffffffffffL){
      exit(0);
    }   
    printf("%s: allocate a lot of memory succeeded %d\n", s, 10*BIG);
    exit(1);
  }
  wait(&xstatus);
  if(xstatus != -1 && xstatus != 2)
    exit(1);
}

  
// test reads/writes from/to allocated memory
void
sbrkarg(char *s)
{
  char *a;
  int fd, n;

  a = sbrk(PGSIZE);
  fd = open("sbrk", O_CREATE|O_WRONLY);
  unlink("sbrk");
  if(fd < 0)  {
    printf("%s: open sbrk failed\n", s);
    exit(1);
  }
  if ((n = write(fd, a, PGSIZE)) < 0) {
    printf("%s: write sbrk failed\n", s);
    exit(1);
  }
  close(fd);

  // test writes to allocated memory
  a = sbrk(PGSIZE);
  if(pipe((int *) a) != 0){
    printf("%s: pipe() failed\n", s);
    exit(1);
  } 
}

void
validatetest(char *s)
{
  int hi;
  uint64 p;

  hi = 1100*1024;
  for(p = 0; p <= (uint)hi; p += PGSIZE){
    // try to crash the kernel by passing in a bad string pointer
    if(link("nosuchfile", (char*)p) != -1){
      printf("%s: link should not succeed\n", s);
      exit(1);
    }
  }
}

// does uninitialized data start out zero?
char uninit[10000];
void
bsstest(char *s)
{
  int i;

  for(i = 0; i < sizeof(uninit); i++){
    if(uninit[i] != '\0'){
      printf("%s: bss test failed\n", s);
      exit(1);
    }
  }
}

// does exec return an error if the arguments
// are larger than a page? or does it write
// below the stack and wreck the instructions/data?
void
bigargtest(char *s)
{
  int pid, fd, xstatus;

  unlink("bigarg-ok");
  pid = fork();
  if(pid == 0){
    static char *args[MAXARG];
    int i;
    char big[400];
    memset(big, ' ', sizeof(big));
    big[sizeof(big)-1] = '\0';
    for(i = 0; i < MAXARG-1; i++)
      args[i] = big;
    args[MAXARG-1] = 0;
    // this exec() should fail (and return) because the
    // arguments are too large.
    exec("echo", args);
    fd = open("bigarg-ok", O_CREATE);
    close(fd);
    exit(0);
  } else if(pid < 0){
    printf("%s: bigargtest: fork failed\n", s);
    exit(1);
  }
  
  wait(&xstatus);
  if(xstatus != 0)
    exit(xstatus);
  fd = open("bigarg-ok", 0);
  if(fd < 0){
    printf("%s: bigarg test failed!\n", s);
    exit(1);
  }
  close(fd);
}

// what happens when the file system runs out of blocks?
// answer: balloc panics, so this test is not useful.
void
fsfull()
{
  int nfiles;
  int fsblocks = 0;

  printf("fsfull test\n");

  for(nfiles = 0; ; nfiles++){
    char name[64];
    name[0] = 'f';
    name[1] = '0' + nfiles / 1000;
    name[2] = '0' + (nfiles % 1000) / 100;
    name[3] = '0' + (nfiles % 100) / 10;
    name[4] = '0' + (nfiles % 10);
    name[5] = '\0';
    printf("writing %s\n", name);
    int fd = open(name, O_CREATE|O_RDWR);
    if(fd < 0){
      printf("open %s failed\n", name);
      break;
    }
    int total = 0;
    while(1){
      int cc = write(fd, buf, BSIZE);
      if(cc < BSIZE)
        break;
      total += cc;
      fsblocks++;
    }
    printf("wrote %d bytes\n", total);
    close(fd);
    if(total == 0)
      break;
  }

  while(nfiles >= 0){
    char name[64];
    name[0] = 'f';
    name[1] = '0' + nfiles / 1000;
    name[2] = '0' + (nfiles % 1000) / 100;
    name[3] = '0' + (nfiles % 100) / 10;
    name[4] = '0' + (nfiles % 10);
    name[5] = '\0';
    unlink(name);
    nfiles--;
  }

  printf("fsfull test finished\n");
}

void argptest(char *s)
{
  int fd;
  fd = open("init", O_RDONLY);
  if (fd < 0) {
    printf("%s: open failed\n", s);
    exit(1);
  }
  read(fd, sbrk(0) - 1, -1);
  close(fd);
}

// check that there's an invalid page beneath
// the user stack, to catch stack overflow.
void
stacktest(char *s)
{
  int pid;
  int xstatus;
  
  pid = fork();
  if(pid == 0) {
    char *sp = (char *) r_sp();
    sp -= USERSTACK*PGSIZE;
    // the *sp should cause a trap.
    printf("%s: stacktest: read below stack %d\n", s, *sp);
    exit(1);
  } else if(pid < 0){
    printf("%s: fork failed\n", s);
    exit(1);
  }
  wait(&xstatus);
  if(xstatus == -1)  // kernel killed child?
    exit(0);
  else
    exit(xstatus);
}

// check that writes to a few forbidden addresses
// cause a fault, e.g. process's text and TRAMPOLINE.
void
nowrite(char *s)
{
  int pid;
  int xstatus;
  uint64 addrs[] = { 0, 0x80000000LL, 0x3fffffe000, 0x3ffffff000, 0x4000000000,
                     0xffffffffffffffff };
  
  for(int ai = 0; ai < sizeof(addrs)/sizeof(addrs[0]); ai++){
    pid = fork();
    if(pid == 0) {
      volatile int *addr = (int *) addrs[ai];
      *addr = 10;
      printf("%s: write to %p did not fail!\n", s, addr);
      exit(0);
    } else if(pid < 0){
      printf("%s: fork failed\n", s);
      exit(1);
    }
    wait(&xstatus);
    if(xstatus == 0){
      // kernel did not kill child!
      exit(1);
    }
  }
  exit(0);
}

// regression test. copyin(), copyout(), and copyinstr() used to cast
// the virtual page address to uint, which (with certain wild system
// call arguments) resulted in a kernel page faults.
void *big = (void*) 0xeaeb0b5b00002f5e;
void
pgbug(char *s)
{
  char *argv[1];
  argv[0] = 0;
  exec(big, argv);
  pipe(big);

  exit(0);
}

// regression test. does the kernel panic if a process sbrk()s its
// size to be less than a page, or zero, or reduces the break by an
// amount too small to cause a page to be freed?
void
sbrkbugs(char *s)
{
  int pid = fork();
  if(pid < 0){
    printf("fork failed\n");
    exit(1);
  }
  if(pid == 0){
    int sz = (uint64) sbrk(0);
    // free all user memory; there used to be a bug that
    // would not adjust p->sz correctly in this case,
    // causing exit() to panic.
    sbrk(-sz);
    // user page fault here.
    exit(0);
  }
  wait(0);

  pid = fork();
  if(pid < 0){
    printf("fork failed\n");
    exit(1);
  }
  if(pid == 0){
    int sz = (uint64) sbrk(0);
    // set the break to somewhere in the very first
    // page; there used to be a bug that would incorrectly
    // free the first page.
    sbrk(-(sz - 3500));
    exit(0);
  }
  wait(0);

  pid = fork();
  if(pid < 0){
    printf("fork failed\n");
    exit(1);
  }
  if(pid == 0){
    // set the break in the middle of a page.
    sbrk((10*4096 + 2048) - (uint64)sbrk(0));

    // reduce the break a bit, but not enough to
    // cause a page to be freed. this used to cause
    // a panic.
    sbrk(-10);

    exit(0);
  }
  wait(0);

  exit(0);
}

// if process size was somewhat more than a page boundary, and then
// shrunk to be somewhat less than that page boundary, can the kernel
// still copyin() from addresses in the last page?
void
sbrklast(char *s)
{
  uint64 top = (uint64) sbrk(0);
  if((top % 4096) != 0)
    sbrk(4096 - (top % 4096));
  sbrk(4096);
  sbrk(10);
  sbrk(-20);
  top = (uint64) sbrk(0);
  char *p = (char *) (top - 64);
  p[0] = 'x';
  p[1] = '\0';
  int fd = open(p, O_RDWR|O_CREATE);
  write(fd, p, 1);
  close(fd);
  fd = open(p, O_RDWR);
  p[0] = '\0';
  read(fd, p, 1);
  if(p[0] != 'x')
    exit(1);
}


// does sbrk handle signed int32 wrap-around with
// negative arguments?
void
sbrk8000(char *s)
{
  sbrk(0x80000004);
  volatile char *top = sbrk(0);
  *(top-1) = *(top-1) + 1;
}



// regression test. test whether exec() leaks memory if one of the
// arguments is invalid. the test passes if the kernel doesn't panic.
void
badarg(char *s)
{
  for(int i = 0; i < 50000; i++){
    char *argv[2];
    argv[0] = (char*)0xffffffff;
    argv[1] = 0;
    exec("echo", argv);
  }
  
  exit(0);
}

#define REGION_SZ (1024 * 1024 * 1024)

// Touch a page every 64 pages, which with lazy allocation
// causes one page to be allocated.
void
lazy_alloc(char *s)
{
  char *i, *prev_end, *new_end;
  
  prev_end = sbrk(REGION_SZ);
  if (prev_end == (char*)0xffffffffffffffffL) {
    printf("sbrk() failed\n");
    exit(1);
  }
  new_end = prev_end + REGION_SZ;

  for (i = prev_end + PGSIZE; i < new_end; i += 64 * PGSIZE)
    *(char **)i = i;

  for (i = prev_end + PGSIZE; i < new_end; i += 64 * PGSIZE) {
    if (*(char **)i != i) {
      printf("failed to read value from memory\n");
      exit(1);
    }
  }

  exit(0);
}

// Touch a page every 64 pages in region, which with lazy allocation
// causes one page to be allocated. Check that freeing the region
// frees the allocated pages.
void
lazy_alloc_unmap(char *s)
{
  int pid;
  char *i, *prev_end, *new_end;

  prev_end = sbrk(REGION_SZ);
  if (prev_end == (char*)0xffffffffffffffffL) {
    printf("sbrk() failed\n");
    exit(1);
  }
  new_end = prev_end + REGION_SZ;

  for (i = prev_end + PGSIZE; i < new_end; i += PGSIZE * PGSIZE)
    *(char **)i = i;

  for (i = prev_end + PGSIZE; i < new_end; i += PGSIZE * PGSIZE) {
    pid = fork();
    if (pid < 0) {
      printf("error forking\n");
      exit(1);
    } else if (pid == 0) {
      sbrk(-1L * REGION_SZ);
      *(char **)i = i;
      exit(0);
    } else {
      int status;
      wait(&status);
      if (status == 0) {
        printf("memory not unmapped\n");
        exit(1);
      }
    }
  }

  exit(0);
}

void
lazy_copy(char *s)
{
  // copyinstr on lazy page
  {
    char *p = sbrk(0);
    sbrk(4*4096);
    open(p + 8192, 0);
  }
  
  {
    int xx = (int) (long) sbrk(0);
    // this sbrk should fail and return -1.
    void *ret = sbrk(-(xx+1));
    if(ret != (void*)0xffffffffffffffff){
      printf("sbrk(sbrk(0)+1) returned %p, not -1\n", ret);
      exit(1);
    }
  }

  // read() and write() to these addresses should fail.
  unsigned long bad[] = {
    0x3fffffc000,
    0x3fffffd000,
    0x3fffffe000,
    0x3ffffff000,
    0x4000000000,
    0x8000000000,
  };
  for(int i = 0; i < sizeof(bad)/sizeof(bad[0]); i++){
    int fd = open("README", 0);
    if(fd < 0) { printf("cannot open README\n"); exit(1); }
    if(read(fd, (char*)bad[i], 512) >= 0) { printf("read succeeded\n");  exit(1); }
    close(fd);
    fd = open("junk", O_CREATE|O_RDWR|O_TRUNC);
    if(fd < 0) { printf("cannot open junk\n"); exit(1); }
    if(write(fd, (char*)bad[i], 512) >= 0) { printf("write succeeded\n"); exit(1); }
    close(fd);
  }

  exit(0);
}

struct test {
  void (*f)(char *);
  char *s;
} quicktests[] = {
  {copyin, "copyin"},
  {copyout, "copyout"},
  {copyinstr1, "copyinstr1"},
  {copyinstr2, "copyinstr2"},
  {copyinstr3, "copyinstr3"},
  {rwsbrk, "rwsbrk" },
  {truncate1, "truncate1"},
  {truncate2, "truncate2"},
  {truncate3, "truncate3"},
  {openiputtest, "openiput"},
  {exitiputtest, "exitiput"},
  {iputtest, "iput"},
  {opentest, "opentest"},
  {writetest, "writetest"},
  {writebig, "writebig"},
  {createtest, "createtest"},
  {dirtest, "dirtest"},
  {exectest, "exectest"},
  {pipe1, "pipe1"},
  {killstatus, "killstatus"},
  {preempt, "preempt"},
  {exitwait, "exitwait"},
  {reparent, "reparent" },
  {twochildren, "twochildren"},
  {forkfork, "forkfork"},
  {forkforkfork, "forkforkfork"},
  {reparent2, "reparent2"},
  {mem, "mem"},
  {sharedfd, "sharedfd"},
  {fourfiles, "fourfiles"},
  {createdelete, "createdelete"},
  {unlinkread, "unlinkread"},
  {linktest, "linktest"},
  {concreate, "concreate"},
  {linkunlink, "linkunlink"},
  {subdir, "subdir"},
  {bigwrite, "bigwrite"},
  {bigfile, "bigfile"},
  {fourteen, "fourteen"},
  {rmdot, "rmdot"},
  {dirfile, "dirfile"},
  {iref, "iref"},
  {forktest, "forktest"},
  {sbrkbasic, "sbrkbasic"},
  {sbrkmuch, "sbrkmuch"},
  {kernmem, "kernmem"},
  {MAXVAplus, "MAXVAplus"},
  {sbrkfail, "sbrkfail"},
  {sbrkarg, "sbrkarg"},
  {validatetest, "validatetest"},
  {bsstest, "bsstest"},
  {bigargtest, "bigargtest"},
  {argptest, "argptest"},
  {stacktest, "stacktest"},
  {nowrite, "nowrite"},
  {pgbug, "pgbug" },
  {sbrkbugs, "sbrkbugs" },
  {sbrklast, "sbrklast"},
  {sbrk8000, "sbrk8000"},
  {badarg, "badarg" },
<<<<<<< HEAD
  {lazy_alloc, "lazy_alloc"},
  {lazy_alloc_unmap, "lazy_unmap"},
  {lazy_copy, "lazy_copy"},
=======
  {sparse_memory, "lazy_alloc"},
  {sparse_memory_unmap, "lazy_unmap"},
  {more_sparse, "more_sparse"},
>>>>>>> 2134b23a
  { 0, 0},
};

//
// Section with tests that take a fair bit of time
//

// directory that uses indirect blocks
void
bigdir(char *s)
{
  enum { N = 500 };
  int i, fd;
  char name[10];

  unlink("bd");

  fd = open("bd", O_CREATE);
  if(fd < 0){
    printf("%s: bigdir create failed\n", s);
    exit(1);
  }
  close(fd);

  for(i = 0; i < N; i++){
    name[0] = 'x';
    name[1] = '0' + (i / 64);
    name[2] = '0' + (i % 64);
    name[3] = '\0';
    if(link("bd", name) != 0){
      printf("%s: bigdir i=%d link(bd, %s) failed\n", s, i, name);
      exit(1);
    }
  }

  unlink("bd");
  for(i = 0; i < N; i++){
    name[0] = 'x';
    name[1] = '0' + (i / 64);
    name[2] = '0' + (i % 64);
    name[3] = '\0';
    if(unlink(name) != 0){
      printf("%s: bigdir unlink failed", s);
      exit(1);
    }
  }
}

// concurrent writes to try to provoke deadlock in the virtio disk
// driver.
void
manywrites(char *s)
{
  int nchildren = 4;
  int howmany = 30; // increase to look for deadlock
  
  for(int ci = 0; ci < nchildren; ci++){
    int pid = fork();
    if(pid < 0){
      printf("fork failed\n");
      exit(1);
    }

    if(pid == 0){
      char name[3];
      name[0] = 'b';
      name[1] = 'a' + ci;
      name[2] = '\0';
      unlink(name);
      
      for(int iters = 0; iters < howmany; iters++){
        for(int i = 0; i < ci+1; i++){
          int fd = open(name, O_CREATE | O_RDWR);
          if(fd < 0){
            printf("%s: cannot create %s\n", s, name);
            exit(1);
          }
          int sz = sizeof(buf);
          int cc = write(fd, buf, sz);
          if(cc != sz){
            printf("%s: write(%d) ret %d\n", s, sz, cc);
            exit(1);
          }
          close(fd);
        }
        unlink(name);
      }

      unlink(name);
      exit(0);
    }
  }

  for(int ci = 0; ci < nchildren; ci++){
    int st = 0;
    wait(&st);
    if(st != 0)
      exit(st);
  }
  exit(0);
}

// regression test. does write() with an invalid buffer pointer cause
// a block to be allocated for a file that is then not freed when the
// file is deleted? if the kernel has this bug, it will panic: balloc:
// out of blocks. assumed_free may need to be raised to be more than
// the number of free blocks. this test takes a long time.
void
badwrite(char *s)
{
  int assumed_free = 600;
  
  unlink("junk");
  for(int i = 0; i < assumed_free; i++){
    int fd = open("junk", O_CREATE|O_WRONLY);
    if(fd < 0){
      printf("open junk failed\n");
      exit(1);
    }
    write(fd, (char*)0xffffffffffL, 1);
    close(fd);
    unlink("junk");
  }

  int fd = open("junk", O_CREATE|O_WRONLY);
  if(fd < 0){
    printf("open junk failed\n");
    exit(1);
  }
  if(write(fd, "x", 1) != 1){
    printf("write failed\n");
    exit(1);
  }
  close(fd);
  unlink("junk");

  exit(0);
}

// test the exec() code that cleans up if it runs out
// of memory. it's really a test that such a condition
// doesn't cause a panic.
void
execout(char *s)
{
  for(int avail = 0; avail < 15; avail++){
    int pid = fork();
    if(pid < 0){
      printf("fork failed\n");
      exit(1);
    } else if(pid == 0){
      // allocate all of memory.
      while(1){
        uint64 a = (uint64) sbrk(4096);
        if(a == 0xffffffffffffffffLL)
          break;
        *(char*)(a + 4096 - 1) = 1;
      }

      // free a few pages, in order to let exec() make some
      // progress.
      for(int i = 0; i < avail; i++)
        sbrk(-4096);
      
      close(1);
      char *args[] = { "echo", "x", 0 };
      exec("echo", args);
      exit(0);
    } else {
      wait((int*)0);
    }
  }

  exit(0);
}

// can the kernel tolerate running out of disk space?
void
diskfull(char *s)
{
  int fi;
  int done = 0;

  unlink("diskfulldir");
  
  for(fi = 0; done == 0 && '0' + fi < 0177; fi++){
    char name[32];
    name[0] = 'b';
    name[1] = 'i';
    name[2] = 'g';
    name[3] = '0' + fi;
    name[4] = '\0';
    unlink(name);
    int fd = open(name, O_CREATE|O_RDWR|O_TRUNC);
    if(fd < 0){
      // oops, ran out of inodes before running out of blocks.
      printf("%s: could not create file %s\n", s, name);
      done = 1;
      break;
    }
    for(int i = 0; i < MAXFILE; i++){
      char buf[BSIZE];
      if(write(fd, buf, BSIZE) != BSIZE){
        done = 1;
        close(fd);
        break;
      }
    }
    close(fd);
  }

  // now that there are no free blocks, test that dirlink()
  // merely fails (doesn't panic) if it can't extend
  // directory content. one of these file creations
  // is expected to fail.
  int nzz = 128;
  for(int i = 0; i < nzz; i++){
    char name[32];
    name[0] = 'z';
    name[1] = 'z';
    name[2] = '0' + (i / 32);
    name[3] = '0' + (i % 32);
    name[4] = '\0';
    unlink(name);
    int fd = open(name, O_CREATE|O_RDWR|O_TRUNC);
    if(fd < 0)
      break;
    close(fd);
  }

  // this mkdir() is expected to fail.
  if(mkdir("diskfulldir") == 0)
    printf("%s: mkdir(diskfulldir) unexpectedly succeeded!\n", s);

  unlink("diskfulldir");

  for(int i = 0; i < nzz; i++){
    char name[32];
    name[0] = 'z';
    name[1] = 'z';
    name[2] = '0' + (i / 32);
    name[3] = '0' + (i % 32);
    name[4] = '\0';
    unlink(name);
  }

  for(int i = 0; '0' + i < 0177; i++){
    char name[32];
    name[0] = 'b';
    name[1] = 'i';
    name[2] = 'g';
    name[3] = '0' + i;
    name[4] = '\0';
    unlink(name);
  }
}

void
outofinodes(char *s)
{
  int nzz = 32*32;
  for(int i = 0; i < nzz; i++){
    char name[32];
    name[0] = 'z';
    name[1] = 'z';
    name[2] = '0' + (i / 32);
    name[3] = '0' + (i % 32);
    name[4] = '\0';
    unlink(name);
    int fd = open(name, O_CREATE|O_RDWR|O_TRUNC);
    if(fd < 0){
      // failure is eventually expected.
      break;
    }
    close(fd);
  }

  for(int i = 0; i < nzz; i++){
    char name[32];
    name[0] = 'z';
    name[1] = 'z';
    name[2] = '0' + (i / 32);
    name[3] = '0' + (i % 32);
    name[4] = '\0';
    unlink(name);
  }
}

struct test slowtests[] = {
  {bigdir, "bigdir"},
  {manywrites, "manywrites"},
  {badwrite, "badwrite" },
  {execout, "execout"},
  {diskfull, "diskfull"},
  {outofinodes, "outofinodes"},
    
  { 0, 0},
};

//
// drive tests
//

// run each test in its own process. run returns 1 if child's exit()
// indicates success.
int
run(void f(char *), char *s) {
  int pid;
  int xstatus;

  printf("test %s: ", s);
  if((pid = fork()) < 0) {
    printf("runtest: fork error\n");
    exit(1);
  }
  if(pid == 0) {
    f(s);
    exit(0);
  } else {
    wait(&xstatus);
    if(xstatus != 0) 
      printf("FAILED\n");
    else
      printf("OK\n");
    return xstatus == 0;
  }
}

int
runtests(struct test *tests, char *justone, int continuous) {
  int ntests = 0;
  for (struct test *t = tests; t->s != 0; t++) {
    if((justone == 0) || strcmp(t->s, justone) == 0) {
      ntests++;
      if(!run(t->f, t->s)){
        if(continuous != 2){
          printf("SOME TESTS FAILED\n");
          return -1;
        }
      }
    }
  }
  return ntests;
}


//
// use sbrk() to count how many free physical memory pages there are.
// touches the pages to force allocation.
// because out of memory with lazy allocation results in the process
// taking a fault and being killed, fork and report back.
//
int
countfree()
{
  int fds[2];

  if(pipe(fds) < 0){
    printf("pipe() failed in countfree()\n");
    exit(1);
  }
  
  int pid = fork();

  if(pid < 0){
    printf("fork failed in countfree()\n");
    exit(1);
  }

  if(pid == 0){
    close(fds[0]);
    
    while(1){
      uint64 a = (uint64) sbrk(4096);
      if(a == 0xffffffffffffffff){
        break;
      }

      // modify the memory to make sure it's really allocated.
      *(char *)(a + 4096 - 1) = 1;

      // report back one more page.
      if(write(fds[1], "x", 1) != 1){
        printf("write() failed in countfree()\n");
        exit(1);
      }
    }

    exit(0);
  }

  close(fds[1]);

  int n = 0;
  while(1){
    char c;
    int cc = read(fds[0], &c, 1);
    if(cc < 0){
      printf("read() failed in countfree()\n");
      exit(1);
    }
    if(cc == 0)
      break;
    n += 1;
  }

  close(fds[0]);
  wait((int*)0);
  
  return n;
}

int
drivetests(int quick, int continuous, char *justone) {
  do {
    printf("usertests starting\n");
    int free0 = countfree();
    int free1 = 0;
    int ntests = 0;
    int n;
    n = runtests(quicktests, justone, continuous);
    if (n < 0) {
      if(continuous != 2) {
        return 1;
      }
    } else {
      ntests += n;
    }
    if(!quick) {
      if (justone == 0)
        printf("usertests slow tests starting\n");
      n = runtests(slowtests, justone, continuous);
      if (n < 0) {
        if(continuous != 2) {
          return 1;
        }
      } else {
        ntests += n;
      }
    }
    if((free1 = countfree()) < free0) {
      printf("FAILED -- lost some free pages %d (out of %d)\n", free1, free0);
      if(continuous != 2) {
        return 1;
      }
    }
    if (justone != 0 && ntests == 0) {
      printf("NO TESTS EXECUTED\n");
      return 1;
    }
  } while(continuous);
  return 0;
}

int
main(int argc, char *argv[])
{
  int continuous = 0;
  int quick = 0;
  char *justone = 0;

  if(argc == 2 && strcmp(argv[1], "-q") == 0){
    quick = 1;
  } else if(argc == 2 && strcmp(argv[1], "-c") == 0){
    continuous = 1;
  } else if(argc == 2 && strcmp(argv[1], "-C") == 0){
    continuous = 2;
  } else if(argc == 2 && argv[1][0] != '-'){
    justone = argv[1];
  } else if(argc > 1){
    printf("Usage: usertests [-c] [-C] [-q] [testname]\n");
    exit(1);
  }
  if (drivetests(quick, continuous, justone)) {
    exit(1);
  }
  printf("ALL TESTS PASSED\n");
  exit(0);
}<|MERGE_RESOLUTION|>--- conflicted
+++ resolved
@@ -2757,15 +2757,9 @@
   {sbrklast, "sbrklast"},
   {sbrk8000, "sbrk8000"},
   {badarg, "badarg" },
-<<<<<<< HEAD
   {lazy_alloc, "lazy_alloc"},
   {lazy_alloc_unmap, "lazy_unmap"},
   {lazy_copy, "lazy_copy"},
-=======
-  {sparse_memory, "lazy_alloc"},
-  {sparse_memory_unmap, "lazy_unmap"},
-  {more_sparse, "more_sparse"},
->>>>>>> 2134b23a
   { 0, 0},
 };
 
